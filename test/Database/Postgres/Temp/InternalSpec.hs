--- conflicted
+++ resolved
@@ -12,13 +12,8 @@
 import Database.PostgreSQL.Simple
 import qualified Data.ByteString.Char8 as BSC
 import System.Exit
-<<<<<<< HEAD
-import Control.Applicative ((<$>))
 import System.Timeout(timeout)
-=======
 import Data.Either
-
->>>>>>> b84f415a
 
 main :: IO ()
 main = hspec spec
@@ -75,16 +70,18 @@
         [Only actualDuration] <- query_ conn "SHOW log_min_duration_statement"
         actualDuration `shouldBe` expectedDuration
 
-<<<<<<< HEAD
-    it "dies promptly when a bad setting is passed" $ \_ -> do
-      r <- timeout 5000000 $ start [("log_directory", "/this/does/not/exist")
-                                   ,("logging_collector", "true")
-                                   ]
+    it "dies promptly when a bad setting is passed" $ \mainFilePath -> do
+      stdOut <- mkDevNull
+      stdErr <- mkDevNull
+      r <- timeout 5000000 $ startWithLogger print Unix 
+            [ ("log_directory", "/this/does/not/exist")
+            , ("logging_collector", "true")
+            ] mainFilePath stdOut stdErr
       case r of
         Nothing ->
           -- bad test, shouldSatisfy is difficult because it wants Show on DB.
           -- anyway, point of this is to fail if we timed out.
-          1 `shouldBe` 2
+          1 `shouldBe` (2 :: Int)
         Just (Right x) ->
           -- this would be very surprising but if it somehow manages to do something useful despite
           -- bad config ... ok i guess? regardless, should clean up.
@@ -92,7 +89,7 @@
         Just (Left _) -> do
           -- if it fails here that's fine & expected.
           pure ()
-=======
+
     it "terminateConnections" $ \mainFilePath -> do
       stdOut <- mkDevNull
       stdErr <- mkDevNull
@@ -104,5 +101,4 @@
             terminateConnections db
 
             bracket (connectPostgreSQL $ BSC.pack $ connectionString db) close $ \conn3 -> 
-              query_ conn3 "SELECT COUNT(*) FROM  pg_stat_activity" `shouldReturn` [Only (1 :: Int)]
->>>>>>> b84f415a
+              query_ conn3 "SELECT COUNT(*) FROM  pg_stat_activity" `shouldReturn` [Only (1 :: Int)]